--- conflicted
+++ resolved
@@ -6,18 +6,10 @@
     Config, Engine, Store,
 };
 use wasmtime_wasi::preview2::{
-<<<<<<< HEAD
     command::{add_to_linker, Command},
     pipe::MemoryInputPipe,
-    DirPerms, FilePerms, Table, WasiClocks, WasiCtx, WasiCtxBuilder, WasiMonotonicClock, WasiView,
-    WasiWallClock,
-=======
-    clocks::{HostMonotonicClock, HostWallClock},
-    pipe::ReadPipe,
-    wasi::command::add_to_linker,
-    wasi::command::Command,
-    DirPerms, FilePerms, Table, WasiCtx, WasiCtxBuilder, WasiView,
->>>>>>> 329a2baf
+    DirPerms, FilePerms, HostMonotonicClock, HostWallClock, Table, WasiCtx, WasiCtxBuilder,
+    WasiView,
 };
 
 lazy_static::lazy_static! {
