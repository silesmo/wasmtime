--- conflicted
+++ resolved
@@ -250,11 +250,8 @@
     run("poll_oneoff_files", false).await.unwrap()
 }
 #[test_log::test(tokio::test(flavor = "multi_thread"))]
-<<<<<<< HEAD
-=======
 // This is a known bug with the preview 2 implementation on Windows:
 #[cfg_attr(windows, should_panic)]
->>>>>>> 17c77aa7
 async fn poll_oneoff_stdio() {
     run("poll_oneoff_stdio", true).await.unwrap()
 }
