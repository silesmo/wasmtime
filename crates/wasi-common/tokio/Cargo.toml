--- conflicted
+++ resolved
@@ -27,10 +27,5 @@
 
 [dev-dependencies]
 tempfile = "3.1.0"
-<<<<<<< HEAD
 tokio = { workspace = true, features = [ "macros" ] }
-cap-tempfile = "1.0.0"
-=======
-tokio = { version = "1.8.0", features = [ "macros" ] }
-cap-tempfile = { workspace = true }
->>>>>>> 329a2baf
+cap-tempfile = { workspace = true }