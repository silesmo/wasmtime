--- conflicted
+++ resolved
@@ -24,26 +24,16 @@
 }
 
 impl<T: WasiView> wall_clock::Host for T {
-<<<<<<< HEAD
     fn now(&mut self) -> anyhow::Result<Datetime> {
-        let now = self.ctx().clocks.wall.now();
-=======
-    async fn now(&mut self) -> anyhow::Result<Datetime> {
         let now = self.ctx().wall_clock.now();
->>>>>>> 329a2baf
         Ok(Datetime {
             seconds: now.as_secs(),
             nanoseconds: now.subsec_nanos(),
         })
     }
 
-<<<<<<< HEAD
     fn resolution(&mut self) -> anyhow::Result<Datetime> {
-        let res = self.ctx().clocks.wall.resolution();
-=======
-    async fn resolution(&mut self) -> anyhow::Result<Datetime> {
         let res = self.ctx().wall_clock.resolution();
->>>>>>> 329a2baf
         Ok(Datetime {
             seconds: res.as_secs(),
             nanoseconds: res.subsec_nanos(),
@@ -52,28 +42,19 @@
 }
 
 impl<T: WasiView> monotonic_clock::Host for T {
-<<<<<<< HEAD
     fn now(&mut self) -> anyhow::Result<Instant> {
-        Ok(self.ctx().clocks.monotonic.now())
+        Ok(self.ctx().monotonic_clock.now())
     }
 
     fn resolution(&mut self) -> anyhow::Result<Instant> {
-        Ok(self.ctx().clocks.monotonic.resolution())
-=======
-    async fn now(&mut self) -> anyhow::Result<Instant> {
-        Ok(self.ctx().monotonic_clock.now())
-    }
-
-    async fn resolution(&mut self) -> anyhow::Result<Instant> {
         Ok(self.ctx().monotonic_clock.resolution())
->>>>>>> 329a2baf
     }
 
     fn subscribe(&mut self, when: Instant, absolute: bool) -> anyhow::Result<Pollable> {
         use std::time::Duration;
         // Calculate time relative to clock object, which may not have the same zero
         // point as tokio Inst::now()
-        let clock_now = self.ctx().clocks.monotonic.now();
+        let clock_now = self.ctx().monotonic_clock.now();
         if absolute && when < clock_now {
             // Deadline is in the past, so pollable is always ready:
             Ok(self
