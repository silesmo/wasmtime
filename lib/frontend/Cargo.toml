[package]
authors = ["The Cretonne Project Developers"]
name = "cretonne-frontend"
version = "0.5.1"
description = "Cretonne IR builder helper"
license = "Apache-2.0"
documentation = "https://cretonne.readthedocs.io/"
repository = "https://github.com/cretonne/cretonne"
readme = "README.md"

[dependencies]
<<<<<<< HEAD
cretonne-codegen = { path = "../codegen", version = "0.5.0", default-features = false }

[features]
default = ["std"]
std = ["cretonne-codegen/std"]
core = ["cretonne-codegen/core"]
=======
cretonne-codegen = { path = "../codegen", version = "0.5.1" }
>>>>>>> 55a27ab2

[badges]
maintenance = { status = "experimental" }
travis-ci = { repository = "cretonne/cretonne" }<|MERGE_RESOLUTION|>--- conflicted
+++ resolved
@@ -9,16 +9,12 @@
 readme = "README.md"
 
 [dependencies]
-<<<<<<< HEAD
-cretonne-codegen = { path = "../codegen", version = "0.5.0", default-features = false }
+cretonne-codegen = { path = "../codegen", version = "0.5.1", default-features = false }
 
 [features]
 default = ["std"]
 std = ["cretonne-codegen/std"]
 core = ["cretonne-codegen/core"]
-=======
-cretonne-codegen = { path = "../codegen", version = "0.5.1" }
->>>>>>> 55a27ab2
 
 [badges]
 maintenance = { status = "experimental" }
